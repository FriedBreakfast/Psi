--- conflicted
+++ resolved
@@ -10,12 +10,9 @@
   Container.hpp
   Utility.cpp Utility.hpp
 
-<<<<<<< HEAD
-  Tvm/Arithmetic.cpp Tvm/Arithmetic.hpp
-=======
   ${BISON_Parser_OUTPUTS} Parser.hpp
 
->>>>>>> 6712b44a
+  Tvm/Arithmetic.cpp Tvm/Arithmetic.hpp
   Tvm/Assembler.cpp Tvm/Assembler.hpp
   Tvm/AssemblerOperations.cpp
   Tvm/ControlFlow.cpp Tvm/ControlFlow.hpp
