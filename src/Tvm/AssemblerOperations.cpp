#include <boost/assign.hpp>
#include <boost/format.hpp>
#include <boost/function.hpp>
#include <boost/lexical_cast.hpp>

#include "Aggregate.hpp"
#include "Assembler.hpp"
#include "Instructions.hpp"
#include "Number.hpp"
#include "FunctionalBuilder.hpp"

namespace Psi {
  namespace Tvm {
    namespace Assembler {
      void check_n_terms(const std::string& name, std::size_t expected, const Parser::CallExpression& expression) {
        if (expression.terms.size() != expected)
          throw TvmUserError(str(boost::format("%s: %d parameters expected") % name % expected));
      }

      std::vector<ValuePtr<> > default_parameter_setup(AssemblerContext& context, const Parser::CallExpression& expression, const LogicalSourceLocationPtr& location) {
        std::vector<ValuePtr<> > parameters;
        for (UniqueList<Parser::Expression>::const_iterator it = expression.terms.begin(); it != expression.terms.end(); ++it)
          parameters.push_back(build_expression(context, *it, location));
        return parameters;
      }
      
      struct NullaryOpCallback {
        typedef ValuePtr<> (*GetterType) (Context&,const SourceLocation&);
        GetterType getter;
        NullaryOpCallback(GetterType getter_) : getter(getter_) {}
        ValuePtr<> operator () (const std::string& name, AssemblerContext& context, const Parser::CallExpression& expression, const LogicalSourceLocationPtr& location) {
          check_n_terms(name, 0, expression);
          return getter(context.context(), SourceLocation(expression.location, location));
        }
      };
      
      struct UnaryOpCallback {
        typedef ValuePtr<> (*GetterType) (const ValuePtr<>&,const SourceLocation&);
        GetterType getter;
        UnaryOpCallback(GetterType getter_) : getter(getter_) {}
        ValuePtr<> operator () (const std::string& name, AssemblerContext& context, const Parser::CallExpression& expression, const LogicalSourceLocationPtr& location) {
          check_n_terms(name, 1, expression);
          return getter(build_expression(context, expression.terms.front(), location), SourceLocation(expression.location, location));
        }
      };

      struct BinaryOpCallback {
        typedef ValuePtr<> (*GetterType) (const ValuePtr<>&,const ValuePtr<>&,const SourceLocation&);
        GetterType getter;
        BinaryOpCallback(GetterType getter_) : getter(getter_) {}
        ValuePtr<> operator () (const std::string& name, AssemblerContext& context, const Parser::CallExpression& expression, const LogicalSourceLocationPtr& location) {
          check_n_terms(name, 2, expression);
          std::vector<ValuePtr<> > parameters = default_parameter_setup(context, expression, location);
          return getter(parameters[0], parameters[1], SourceLocation(expression.location, location));
        }
      };
      
      struct ContextArrayCallback {
        typedef ValuePtr<> (*GetterType) (Context&,const std::vector<ValuePtr<> >&,const SourceLocation&);
        GetterType getter;
        ContextArrayCallback(GetterType getter_) : getter(getter_) {}
        ValuePtr<> operator () (const std::string&, AssemblerContext& context, const Parser::CallExpression& expression, const LogicalSourceLocationPtr& location) {
          std::vector<ValuePtr<> > parameters = default_parameter_setup(context, expression, location);
          return getter(context.context(), parameters, SourceLocation(expression.location, location));
        }
      };
      
      struct TermPlusArrayCallback {
        typedef ValuePtr<> (*GetterType) (const ValuePtr<>&,const std::vector<ValuePtr<> >&,const SourceLocation&);
        GetterType getter;
        TermPlusArrayCallback(GetterType getter_) : getter(getter_) {}
        ValuePtr<> operator () (const std::string& name, AssemblerContext& context, const Parser::CallExpression& expression, const LogicalSourceLocationPtr& location) {
          std::vector<ValuePtr<> > parameters = default_parameter_setup(context, expression, location);
          if (parameters.empty())
            throw TvmUserError(str(boost::format("%s: at least one parameter expected") % name));
          ValuePtr<> first = parameters.front();
          parameters.erase(parameters.begin());
          return getter(first, parameters, SourceLocation(expression.location, location));
        }
      };
      
      struct StructElementCallback {
        typedef ValuePtr<> (*GetterType) (const ValuePtr<>&,unsigned,const SourceLocation&);
        GetterType getter;
        StructElementCallback(GetterType getter_) : getter(getter_) {}
        ValuePtr<> operator () (const std::string& name, AssemblerContext& context, const Parser::CallExpression& expression, const LogicalSourceLocationPtr& location) {
          check_n_terms(name, 2, expression);
          
          ValuePtr<> aggregate = build_expression(context, expression.terms.front(), location);
          const Parser::Expression& index = expression.terms.back();
          
          if (index.expression_type != Parser::expression_literal)
            throw AssemblerError("Second parameter to struct_el is not an integer literal");

          const Parser::LiteralExpression& index_literal = checked_cast<const Parser::LiteralExpression&>(index);
          unsigned index_int = boost::lexical_cast<unsigned>(index_literal.value->text);
          
          return FunctionalBuilder::struct_element(aggregate, index_int, SourceLocation(expression.location, location));
        }
      };

      struct IntTypeCallback {
        IntegerType::Width width;
        bool is_signed;

        IntTypeCallback(IntegerType::Width width_, bool is_signed_) : width(width_), is_signed(is_signed_) {}

        ValuePtr<> operator () (const std::string& name, AssemblerContext& context, const Parser::CallExpression& expression, const LogicalSourceLocationPtr& location) const {
          check_n_terms(name, 0, expression);
          return FunctionalBuilder::int_type(context.context(), width, is_signed, SourceLocation(expression.location, location));
        }
      };

      struct FloatTypeCallback {
        FloatType::Width width;

        FloatTypeCallback(FloatType::Width width_) : width(width_) {}

        ValuePtr<> operator () (const std::string& name, AssemblerContext& context, const Parser::CallExpression& expression, const LogicalSourceLocationPtr& location) const {
          check_n_terms(name, 0, expression);
          return FunctionalBuilder::float_type(context.context(), width, SourceLocation(expression.location, location));
        }
      };

      struct BoolValueCallback {
        bool value;

        BoolValueCallback(bool value_) : value(value_) {}

        ValuePtr<> operator () (const std::string& name, AssemblerContext& context, const Parser::CallExpression& expression, const LogicalSourceLocationPtr& location) const {
          check_n_terms(name, 0, expression);
          return FunctionalBuilder::bool_value(context.context(), value, SourceLocation(expression.location, location));
        }
      };

      const boost::unordered_map<std::string, FunctionalTermCallback> functional_ops =
        boost::assign::map_list_of<std::string, FunctionalTermCallback>
        ("i8", IntTypeCallback(IntegerType::i8, true))
        ("i16", IntTypeCallback(IntegerType::i16, true))
        ("i32", IntTypeCallback(IntegerType::i32, true))
        ("i64", IntTypeCallback(IntegerType::i64, true))
        ("i128", IntTypeCallback(IntegerType::i128, true))
        ("iptr", IntTypeCallback(IntegerType::iptr, true))
        ("ui8", IntTypeCallback(IntegerType::i8, false))
        ("ui16", IntTypeCallback(IntegerType::i16, false))
        ("ui32", IntTypeCallback(IntegerType::i32, false))
        ("ui64", IntTypeCallback(IntegerType::i64, false))
        ("ui128", IntTypeCallback(IntegerType::i128, false))
        ("uiptr", IntTypeCallback(IntegerType::iptr, false))
        ("fp32", FloatTypeCallback(FloatType::fp32))
        ("fp64", FloatTypeCallback(FloatType::fp64))
        ("fp128", FloatTypeCallback(FloatType::fp128))
        ("fp-x86-80", FloatTypeCallback(FloatType::fp_x86_80))
        ("fp-ppc-128", FloatTypeCallback(FloatType::fp_ppc_128))
        ("bool", NullaryOpCallback(&FunctionalBuilder::bool_type))
        ("true", BoolValueCallback(true))
        ("false", BoolValueCallback(false))
        ("type", NullaryOpCallback(&FunctionalBuilder::type_type))
        ("empty", NullaryOpCallback(&FunctionalBuilder::empty_type))
        ("empty_v", NullaryOpCallback(&FunctionalBuilder::empty_value))
        ("byte", NullaryOpCallback(&FunctionalBuilder::byte_type))
        ("pointer", UnaryOpCallback(&FunctionalBuilder::pointer_type))
        ("add", BinaryOpCallback(&FunctionalBuilder::add))
        ("sub", BinaryOpCallback(&FunctionalBuilder::sub))
        ("mul", BinaryOpCallback(&FunctionalBuilder::mul))
        ("div", BinaryOpCallback(&FunctionalBuilder::div))
<<<<<<< HEAD
        ("neg", UnaryOpCallback(&FunctionalBuilder::neg))
=======
        ("undef", UnaryOpCallback(&FunctionalBuilder::undef))
        ("zero", UnaryOpCallback(&FunctionalBuilder::zero))
>>>>>>> 2e8d323f
        ("array", BinaryOpCallback(&FunctionalBuilder::array_type))
        ("array_v", TermPlusArrayCallback(&FunctionalBuilder::array_value))
        ("array_el", BinaryOpCallback(&FunctionalBuilder::array_element))
        ("array_ep", BinaryOpCallback(&FunctionalBuilder::array_element_ptr))
        ("struct", ContextArrayCallback(&FunctionalBuilder::struct_type))
        ("struct_v", ContextArrayCallback(&FunctionalBuilder::struct_value))
        ("struct_el", StructElementCallback(&FunctionalBuilder::struct_element))
        ("struct_ep", StructElementCallback(&FunctionalBuilder::struct_element_ptr))
        ("union", ContextArrayCallback(&FunctionalBuilder::union_type))
        ("union_v", BinaryOpCallback(&FunctionalBuilder::union_value))
        ("union_el", BinaryOpCallback(&FunctionalBuilder::union_element))
        ("union_ep", BinaryOpCallback(&FunctionalBuilder::union_element_ptr))
        ("specialize", TermPlusArrayCallback(&FunctionalBuilder::specialize))
        ("pointer_cast", BinaryOpCallback(&FunctionalBuilder::pointer_cast))
        ("pointer_offset", BinaryOpCallback(&FunctionalBuilder::pointer_offset));

      struct NullaryInstructionCallback {
        typedef ValuePtr<Instruction> (InstructionBuilder::*CreateType) (const SourceLocation&);
        CreateType create;
        NullaryInstructionCallback(CreateType create_) : create(create_) {}
        ValuePtr<Instruction> operator () (const std::string& name, InstructionBuilder& builder, AssemblerContext&, const Parser::CallExpression& expression, const LogicalSourceLocationPtr& location) const {
          check_n_terms(name, 0, expression);
          return (builder.*create)(SourceLocation(expression.location, location));
        }
      };
      
      struct UnaryInstructionCallback {
        typedef ValuePtr<Instruction> (InstructionBuilder::*Callback) (const ValuePtr<>&, const SourceLocation&);
        Callback callback;
        UnaryInstructionCallback(Callback callback_) : callback(callback_) {}
        ValuePtr<Instruction> operator () (const std::string& name, InstructionBuilder& builder, AssemblerContext& context, const Parser::CallExpression& expression, const LogicalSourceLocationPtr& location) const {
          check_n_terms(name, 1, expression);
          std::vector<ValuePtr<> > parameters = default_parameter_setup(context, expression, location);
          return (builder.*callback)(parameters[0], SourceLocation(expression.location, location));
        }
      };

      struct BinaryInstructionCallback {
        typedef ValuePtr<Instruction> (InstructionBuilder::*Callback) (const ValuePtr<>&, const ValuePtr<>&, const SourceLocation&);
        Callback callback;
        BinaryInstructionCallback(Callback callback_) : callback(callback_) {}
        ValuePtr<Instruction> operator () (const std::string& name, InstructionBuilder& builder, AssemblerContext& context, const Parser::CallExpression& expression, const LogicalSourceLocationPtr& location) const {
          check_n_terms(name, 2, expression);
          std::vector<ValuePtr<> > parameters = default_parameter_setup(context, expression, location);
          return (builder.*callback)(parameters[0], parameters[1], SourceLocation(expression.location, location));
        }
      };

      struct CallCallback {
        ValuePtr<Instruction> operator () (const std::string& name, InstructionBuilder& builder, AssemblerContext& context, const Parser::CallExpression& expression, const LogicalSourceLocationPtr& location) const {
          std::vector<ValuePtr<> > parameters = default_parameter_setup(context, expression, location);
          if (parameters.empty())
            throw TvmUserError(str(boost::format("%s: at least one parameter expected") % name));
          ValuePtr<> target = parameters.front();
          parameters.erase(parameters.begin());
          return builder.call(target, parameters, SourceLocation(expression.location, location));
        }
      };
      
      namespace {
        ValuePtr<Block> as_block(const std::string& name, const ValuePtr<>& ptr) {
          ValuePtr<Block> bl = dyn_cast<Block>(ptr);
          if (!bl)
            throw TvmUserError(str(boost::format("Parameter to %s is not a block") % name));
          return bl;
        }
      }
      
      struct UnconditionalBranchCallback {
        ValuePtr<Instruction> operator () (const std::string& name, InstructionBuilder& builder, AssemblerContext& context, const Parser::CallExpression& expression, const LogicalSourceLocationPtr& location) const {
          check_n_terms(name, 1, expression);
          std::vector<ValuePtr<> > parameters = default_parameter_setup(context, expression, location);
          return builder.br(as_block(name, parameters[0]), SourceLocation(expression.location, location));
        }
      };

      struct ConditionalBranchCallback {
        ValuePtr<Instruction> operator () (const std::string& name, InstructionBuilder& builder, AssemblerContext& context, const Parser::CallExpression& expression, const LogicalSourceLocationPtr& location) const {
          check_n_terms(name, 3, expression);
          std::vector<ValuePtr<> > parameters = default_parameter_setup(context, expression, location);
          return builder.cond_br(parameters[0], as_block(name, parameters[1]), as_block(name, parameters[2]), SourceLocation(expression.location, location));
        }
      };
      
      struct AllocaCallback {
        ValuePtr<Instruction> operator () (const std::string&, InstructionBuilder& builder, AssemblerContext& context, const Parser::CallExpression& expression, const LogicalSourceLocationPtr& location) const {
          std::vector<ValuePtr<> > parameters = default_parameter_setup(context, expression, location);
          SourceLocation loc(expression.location, location);
          switch (parameters.size()) {
          case 1: return builder.alloca_(parameters[0], loc);
          case 2: return builder.alloca_(parameters[0], parameters[1], loc);
          case 3: return builder.alloca_(parameters[0], parameters[1], parameters[2], loc);
          default: throw TvmUserError("alloca expects 1, 2 or 3 parameters");
          }
        }
      };

      const boost::unordered_map<std::string, InstructionTermCallback> instruction_ops =
        boost::assign::map_list_of<std::string, InstructionTermCallback>
        ("call", CallCallback())
        ("br", UnconditionalBranchCallback())
        ("cond_br", ConditionalBranchCallback())
        ("return", UnaryInstructionCallback(&InstructionBuilder::return_))
        ("alloca", AllocaCallback())
        ("load", UnaryInstructionCallback(&InstructionBuilder::load))
        ("store", BinaryInstructionCallback(&InstructionBuilder::store));
    }
  }
}<|MERGE_RESOLUTION|>--- conflicted
+++ resolved
@@ -164,12 +164,9 @@
         ("sub", BinaryOpCallback(&FunctionalBuilder::sub))
         ("mul", BinaryOpCallback(&FunctionalBuilder::mul))
         ("div", BinaryOpCallback(&FunctionalBuilder::div))
-<<<<<<< HEAD
         ("neg", UnaryOpCallback(&FunctionalBuilder::neg))
-=======
         ("undef", UnaryOpCallback(&FunctionalBuilder::undef))
         ("zero", UnaryOpCallback(&FunctionalBuilder::zero))
->>>>>>> 2e8d323f
         ("array", BinaryOpCallback(&FunctionalBuilder::array_type))
         ("array_v", TermPlusArrayCallback(&FunctionalBuilder::array_value))
         ("array_el", BinaryOpCallback(&FunctionalBuilder::array_element))
